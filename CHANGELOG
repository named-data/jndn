--- conflicted
+++ resolved
@@ -2,13 +2,8 @@
 --------------------------------------------
 
 Changes
-<<<<<<< HEAD
-* In Face.registerPrefix, added the optional onRegisterSuccess callback.
-* In integration_tests, added TestRegistrationCallbacks. (Thanks to Andrew Brown.)
-=======
 * In security ConfigPolicyManager, added load(input, inputName) to read
   configuration rules from a string.
->>>>>>> aa0da1e8
 
 Bug fixes
 * http://redmine.named-data.net/issues/2846 Self-signed cert name needs a version component.
